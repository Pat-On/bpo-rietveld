<<<<<<< HEAD
application: chromiumcodereview
version: 3
=======
application: codereview
version: 16
>>>>>>> 08fbb01a
runtime: python
api_version: 1

default_expiration: 7d  # This is good for images, which never change

handlers:

- url: /remote_api
  script: $PYTHON_LIB/google/appengine/ext/remote_api/handler.py
  login: admin
  
- url: /(robots.txt|favicon.ico)
  static_files: static/\1
  upload: static/(robots.txt|favicon.ico)

- url: /google7db36eb2cc527940.html
  static_files: static/robots.txt
  upload: static/robots.txt

- url: /static/(script.js|styles.css|upload.py)
  static_files: static/\1
  upload: static/(script.js|styles.css|upload.py)
  expiration: 1h  # Shorter expiration, these change often

- url: /static
  static_dir: static

- url: /remote_api
  script: $PYTHON_LIB/google/appengine/ext/remote_api/handler.py
  login: admin

- url: /stats.*
  script: appstats/ui.py

- url: .*
  script: main.py

inbound_services:
- xmpp_message
- mail<|MERGE_RESOLUTION|>--- conflicted
+++ resolved
@@ -1,10 +1,5 @@
-<<<<<<< HEAD
 application: chromiumcodereview
 version: 3
-=======
-application: codereview
-version: 16
->>>>>>> 08fbb01a
 runtime: python
 api_version: 1
 
