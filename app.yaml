--- conflicted
+++ resolved
@@ -1,10 +1,5 @@
-<<<<<<< HEAD
 application: chromiumcodereview
 version: 4
-=======
-application: codereview
-version: 55
->>>>>>> a43893c9
 runtime: python
 api_version: 1
 
@@ -37,19 +32,6 @@
   static_dir: static
 #  secure: always
 
-<<<<<<< HEAD
-- url: /remote_api
-  script: $PYTHON_LIB/google/appengine/ext/remote_api/handler.py
-  login: admin
-#  secure: always
-
-- url: /_ah/stats.*
-  script: $PYTHON_LIB/google/appengine/ext/appstats/ui.py
-  login: required
-#  secure: always
-
-=======
->>>>>>> a43893c9
 - url: .*
   script: main.py
 #  secure: always
