# Copyright 2008 Google Inc.
#
# Licensed under the Apache License, Version 2.0 (the "License");
# you may not use this file except in compliance with the License.
# You may obtain a copy of the License at
#
#     http://www.apache.org/licenses/LICENSE-2.0
#
# Unless required by applicable law or agreed to in writing, software
# distributed under the License is distributed on an "AS IS" BASIS,
# WITHOUT WARRANTIES OR CONDITIONS OF ANY KIND, either express or implied.
# See the License for the specific language governing permissions and
# limitations under the License.

"""URL mappings for the codereview package."""

# NOTE: Must import *, since Django looks for things here, e.g. handler500.
from django.conf.urls.defaults import *
import django.views.defaults

from codereview import feeds

urlpatterns = patterns(
    'codereview.views',
    (r'^$', 'index'),
    (r'^all$', 'all'),
    (r'^mine$', 'mine'),
    (r'^overview', 'overview'),
    (r'^starred$', 'starred'),
    (r'^new$', 'new'),
    (r'^upload$', 'upload'),
    (r'^(\d+)$', 'show', {}, 'show_bare_issue_number'),
    (r'^(\d+)/show$', 'show'),
    (r'^(\d+)/add$', 'add'),
    (r'^(\d+)/edit$', 'edit'),
    (r'^(\d+)/delete$', 'delete'),
    (r'^(\d+)/close$', 'close'),
    (r'^(\d+)/mail$', 'mailissue'),
    (r'^(\d+)/publish$', 'publish'),
    (r'^download/issue(\d+)_(\d+)\.diff', 'download'),
    (r'^download/issue(\d+)_(\d+)_(\d+)\.diff', 'download_patch'),
    (r'^(\d+)/patch/(\d+)/(\d+)$', 'patch'),
    (r'^(\d+)/image/(\d+)/(\d+)/(\d+)$', 'image'),
    (r'^(\d+)/diff/(\d+)/(\d+)$', 'diff'),
    (r'^(\d+)/diff2/(\d+):(\d+)/(\d+)$', 'diff2'),
    (r'^(\d+)/diff_skipped_lines/(\d+)/(\d+)/(\d+)/(\d+)/([tba])/(\d+)$',
     'diff_skipped_lines'),
    (r'^(\d+)/diff_skipped_lines/(\d+)/(\d+)/$',
     django.views.defaults.page_not_found, {}, 'diff_skipped_lines_prefix'),
    (r'^(\d+)/diff2_skipped_lines/(\d+):(\d+)/(\d+)/(\d+)/(\d+)/([tba])/(\d+)$',
     'diff2_skipped_lines'),
    (r'^(\d+)/diff2_skipped_lines/(\d+):(\d+)/(\d+)/$',
     django.views.defaults.page_not_found, {}, 'diff2_skipped_lines_prefix'),
    (r'^(\d+)/upload_content/(\d+)/(\d+)$', 'upload_content'),
    (r'^(\d+)/upload_patch/(\d+)$', 'upload_patch'),
    (r'^(\d+)/upload_build_result/(\d+)$', 'upload_build_result'),
    (r'^(\d+)/get_build_results/(\d+)$', 'get_build_results'),
    (r'^(\d+)/description$', 'description'),
    (r'^(\d+)/star$', 'star'),
    (r'^(\d+)/unstar$', 'unstar'),
    (r'^(\d+)/draft_message$', 'draft_message'),
    (r'^api/(\d+)', 'api_issue'),
    (r'^user/(.+)$', 'show_user'),
    (r'^inline_draft$', 'inline_draft'),
    (r'^repos$', 'repos'),
    (r'^repo_new$', 'repo_new'),
    (r'^repo_init$', 'repo_init'),
    (r'^branch_new/(\d+)$', 'branch_new'),
    (r'^branch_edit/(\d+)$', 'branch_edit'),
    (r'^branch_delete/(\d+)$', 'branch_delete'),
    (r'^settings$', 'settings'),
    (r'^account_delete$', 'account_delete'),
    (r'^user_popup/(.+)$', 'user_popup'),
    (r'^(\d+)/patchset/(\d+)$', 'patchset'),
    (r'^(\d+)/patchset/(\d+)/delete$', 'delete_patchset'),
    (r'^account$', 'account'),
    (r'^use_uploadpy$', 'use_uploadpy'),
    (r'^_ah/xmpp/message/chat/', 'incoming_chat'),
    (r'^_ah/mail/(.*)', 'incoming_mail'),
<<<<<<< HEAD
    (r'^lint/issue(\d+)_(\d+)', 'lint'),
    (r'^lint_patch/issue(\d+)_(\d+)_(\d+)', 'lint_patch'),
=======
    (r'^xsrf_token$', 'xsrf_token'),
>>>>>>> 1fb27e68
    )

feed_dict = {
  'reviews': feeds.ReviewsFeed,
  'closed': feeds.ClosedFeed,
  'mine' : feeds.MineFeed,
  'all': feeds.AllFeed,
  'issue' : feeds.OneIssueFeed,
}

urlpatterns += patterns(
    '',
    (r'^rss/(?P<url>.*)$', 'django.contrib.syndication.views.feed',
     {'feed_dict': feed_dict}),
    )<|MERGE_RESOLUTION|>--- conflicted
+++ resolved
@@ -77,12 +77,9 @@
     (r'^use_uploadpy$', 'use_uploadpy'),
     (r'^_ah/xmpp/message/chat/', 'incoming_chat'),
     (r'^_ah/mail/(.*)', 'incoming_mail'),
-<<<<<<< HEAD
+    (r'^xsrf_token$', 'xsrf_token'),
     (r'^lint/issue(\d+)_(\d+)', 'lint'),
     (r'^lint_patch/issue(\d+)_(\d+)_(\d+)', 'lint_patch'),
-=======
-    (r'^xsrf_token$', 'xsrf_token'),
->>>>>>> 1fb27e68
     )
 
 feed_dict = {
