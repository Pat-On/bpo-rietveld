{%extends "issue_base.html"%}
{%block title1%}Issues for {%nickname email%} -{%endblock%}
{%block body%}
<script language="JavaScript" type="text/javascript"><!--
document.onkeydown = M_dashboardKeyDown;
-->
</script>
<h2>Issues for {%nickname email%}</h2>
<div class="issue-list">
  <table id="queues">
  
<<<<<<< HEAD
  {%if my_issues%}
=======
  <tr>
    <td colspan="9" class="header">
      <h3>Created by {%nickname email%} ({{my_issues|length}})</h3>
    </td>
  </tr>
  {%if not my_issues%}
>>>>>>> 086c6e45
    <tr>
      <td colspan="9" class="header">
        <h3>Issues Created by {%nickname email%} ({{my_issues|length}})</h3>
      </td>
    </tr>
    {%include "issue_heading.html"%}
    {%for issue in my_issues%}
      {%include "issue_row.html"%}
    {%endfor%}
  {%endif%}

<<<<<<< HEAD
  {%if review_issues%}
=======
  <tr>
    <td colspan="9" class="header">
      <h3>Reviewable by {%nickname email%} ({{review_issues|length}})</h3>
    </td>
  </tr>
  {%if not review_issues%}
>>>>>>> 086c6e45
    <tr>
      <td colspan="9" class="header">
        <h3>Issues Reviewable by {%nickname email%} ({{review_issues|length}})</h3>
      </td>
    </tr>
    {%include "issue_heading.html"%}
    {%for issue in review_issues%}
      {%include "issue_row.html"%}
    {%endfor%}
  {%endif%}

  {%if cc_issues%}
  <tr>
    <td colspan="9" class="header">
      <h3>Issues CCd to {%nickname email%} ({{cc_issues|length}})</h3>
    </td>
  </tr>
    {%include "issue_heading.html"%}
    {%for issue in cc_issues%}
      {%include "issue_row.html"%}
    {%endfor%}
  {%endif%}

  {%if closed_issues%}
  <tr>
    <td colspan="9" class="header">
      <h3>Closed Recently ({{closed_issues|length}})</h3>
    </td>
  </tr>
    {%include "issue_heading.html"%}
    {%for issue in closed_issues%}
      {%include "issue_row.html"%}
    {%endfor%}
  {%endif%}
  </table>
</div>

<script language="JavaScript" type="text/javascript"><!--
var dashboardState = new M_DashboardState(window,'issue', 'M_myDashboardIssueMarker');
-->
</script>
{%endblock%}<|MERGE_RESOLUTION|>--- conflicted
+++ resolved
@@ -9,66 +9,72 @@
 <div class="issue-list">
   <table id="queues">
   
-<<<<<<< HEAD
-  {%if my_issues%}
-=======
   <tr>
     <td colspan="9" class="header">
       <h3>Created by {%nickname email%} ({{my_issues|length}})</h3>
     </td>
   </tr>
   {%if not my_issues%}
->>>>>>> 086c6e45
     <tr>
-      <td colspan="9" class="header">
-        <h3>Issues Created by {%nickname email%} ({{my_issues|length}})</h3>
+      <td colspan="9" class="first last">
+        <span class="disabled">(None)</span>
       </td>
     </tr>
+  {%else%}
     {%include "issue_heading.html"%}
     {%for issue in my_issues%}
       {%include "issue_row.html"%}
     {%endfor%}
   {%endif%}
 
-<<<<<<< HEAD
-  {%if review_issues%}
-=======
   <tr>
     <td colspan="9" class="header">
       <h3>Reviewable by {%nickname email%} ({{review_issues|length}})</h3>
     </td>
   </tr>
   {%if not review_issues%}
->>>>>>> 086c6e45
     <tr>
-      <td colspan="9" class="header">
-        <h3>Issues Reviewable by {%nickname email%} ({{review_issues|length}})</h3>
+      <td colspan="9" class="first last">
+        <span class="disabled">(None)</span>
       </td>
     </tr>
+  {%else%}
     {%include "issue_heading.html"%}
     {%for issue in review_issues%}
       {%include "issue_row.html"%}
     {%endfor%}
   {%endif%}
 
-  {%if cc_issues%}
   <tr>
     <td colspan="9" class="header">
       <h3>Issues CCd to {%nickname email%} ({{cc_issues|length}})</h3>
     </td>
   </tr>
+  {%if not cc_issues%}
+    <tr>
+      <td colspan="9" class="first last">
+        <span class="disabled">(None)</span>
+      </td>
+    </tr>
+  {%else%}
     {%include "issue_heading.html"%}
     {%for issue in cc_issues%}
       {%include "issue_row.html"%}
     {%endfor%}
   {%endif%}
 
-  {%if closed_issues%}
   <tr>
     <td colspan="9" class="header">
       <h3>Closed Recently ({{closed_issues|length}})</h3>
     </td>
   </tr>
+  {%if not closed_issues%}
+    <tr>
+      <td colspan="9" class="first last">
+        <span class="disabled">(None)</span>
+      </td>
+    </tr>
+  {%else%}
     {%include "issue_heading.html"%}
     {%for issue in closed_issues%}
       {%include "issue_row.html"%}
