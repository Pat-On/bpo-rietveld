--- conflicted
+++ resolved
@@ -193,12 +193,8 @@
 <br />
 <div class="mainmenu">
   {%block mainmenu%}
-<<<<<<< HEAD
 {%comment%}
-  <a href="{%url codereview.views.index%}">Issues</a>
-=======
   <a href="{%url codereview.views.index %}">Issues</a>
->>>>>>> 08fbb01a
   <a href="{%url codereview.views.repos %}">Repositories</a>
 {%endcomment%}
   {%endblock%}
